--- conflicted
+++ resolved
@@ -1,345 +1,175 @@
-<<<<<<< HEAD
-﻿namespace common
-
-open System
-open System.Text.Json
-
-type JsonError = private JsonError of Set<string>
-
-[<RequireQualifiedAccess>]
-module JsonError =
-    let fromString message = Set.singleton message |> JsonError
-
-    let internal fromException (exn: Exception) =
-        match exn with
-        | :? AggregateException as aggregateException ->
-            aggregateException.Flatten().InnerExceptions
-            |> Seq.map _.Message
-            |> Seq.append [ aggregateException.Message ]
-            |> Set.ofSeq
-            |> JsonError
-        | _ -> fromString exn.Message
-
-    let getMessage (JsonError error) = Seq.head error
-
-    let toJsonException (JsonError error) =
-        match List.ofSeq error with
-        | [ message ] -> new JsonException(message)
-        | messages ->
-            let aggregateException =
-                messages
-                |> Seq.map (fun message -> new JsonException(message) :> Exception)
-                |> AggregateException
-
-            new JsonException("Multiple errors, see inner exception for details..", aggregateException)
-
-    let addError (JsonError newMessages) (JsonError existingMessages) =
-        Set.union newMessages existingMessages |> JsonError
-
-type JsonError with
-    // Semigroup
-    static member (+)(x: JsonError, y: JsonError) = x |> JsonError.addError y
-
-type JsonResult<'a> =
-    | Success of 'a
-    | Failure of JsonError
-
-[<RequireQualifiedAccess>]
-module JsonResult =
-    let succeed x = Success x
-
-    let fail e = Failure e
-
-    let failWithMessage message = JsonError.fromString message |> fail
-
-    let replaceErrorWith f jsonResult =
-        match jsonResult with
-        | Failure e -> f e |> fail
-        | _ -> jsonResult
-
-    let setErrorMessage message jsonResult =
-        replaceErrorWith (fun _ -> JsonError.fromString message) jsonResult
-
-    let map f jsonResult =
-        match jsonResult with
-        | Success x -> succeed (f x)
-        | Failure e -> fail e
-
-    let apply f x =
-        match f, x with
-        | Success f, Success x -> succeed (f x)
-        | Failure e, Success _ -> fail e
-        | Success _, Failure e -> fail e
-        | Failure e1, Failure e2 -> fail (JsonError.addError e2 e1)
-
-    let defaultWith f jsonResult =
-        match jsonResult with
-        | Success x -> x
-        | Failure jsonError -> f jsonError
-
-    let throwIfFail jsonResult =
-        jsonResult |> defaultWith (JsonError.toJsonException >> raise)
-
-    let fromResult result =
-        match result with
-        | Ok x -> Success x
-        | Error e -> Failure e
-
-    let toResult jsonResult =
-        match jsonResult with
-        | Success x -> Ok x
-        | Failure e -> Error e
-
-type JsonResult<'a> with
-    // Functor
-    static member Map(x, f) =
-        match x with
-        | Success x -> JsonResult.succeed (f x)
-        | Failure e -> JsonResult.fail e
-
-    static member Unzip x =
-        match x with
-        | Success(x, y) -> JsonResult.succeed x, JsonResult.succeed y
-        | Failure e -> JsonResult.fail e, JsonResult.fail e
-
-    // Applicative
-    static member Return x = JsonResult.succeed x
-
-    static member (<*>)(f, x) = JsonResult.apply f x
-
-    static member Lift2(f, x1, x2) =
-        match x1, x2 with
-        | Success x1, Success x2 -> f x1 x2 |> JsonResult.succeed
-        | Failure e, Success _ -> JsonResult.fail e
-        | Success _, Failure e -> JsonResult.fail e
-        | Failure e1, Failure e2 -> JsonResult.fail (JsonError.addError e2 e1)
-
-    static member Lift3(f, x1, x2, x3) =
-        match x1, x2, x3 with
-        | Success x1, Success x2, Success x3 -> f x1 x2 x3 |> JsonResult.succeed
-        | Failure e1, Success _, Success _ -> JsonResult.fail e1
-        | Failure e1, Success _, Failure e3 -> JsonResult.fail (JsonError.addError e3 e1)
-        | Failure e1, Failure e2, Success _ -> JsonResult.fail (JsonError.addError e2 e1)
-        | Failure e1, Failure e2, Failure e3 -> JsonResult.fail (e1 |> JsonError.addError e2 |> JsonError.addError e3)
-        | Success _, Failure e2, Success _ -> JsonResult.fail e2
-        | Success _, Failure e2, Failure e3 -> JsonResult.fail (JsonError.addError e2 e3)
-        | Success _, Success _, Failure e3 -> JsonResult.fail e3
-
-    // Zip applicative
-    static member Pure x = JsonResult.succeed x
-
-    static member (<.>)(f, x) = JsonResult.apply f x
-
-    static member Zip(x1, x2) =
-        match (x1, x2) with
-        | Success x1, Success x2 -> JsonResult.succeed (x1, x2)
-        | Failure e1, Success _ -> JsonResult.fail e1
-        | Success _, Failure e2 -> JsonResult.fail e2
-        | Failure e1, Failure e2 -> JsonResult.fail (JsonError.addError e2 e1)
-
-    static member Map2(f, x1, x2) =
-        match x1, x2 with
-        | Success x1, Success x2 -> f x1 x2 |> JsonResult.succeed
-        | Failure e, Success _ -> JsonResult.fail e
-        | Success _, Failure e -> JsonResult.fail e
-        | Failure e1, Failure e2 -> JsonResult.fail (JsonError.addError e2 e1)
-
-    static member Map3(f, x1, x2, x3) =
-        match x1, x2, x3 with
-        | Success x1, Success x2, Success x3 -> f x1 x2 x3 |> JsonResult.succeed
-        | Failure e1, Success _, Success _ -> JsonResult.fail e1
-        | Failure e1, Success _, Failure e3 -> JsonResult.fail (JsonError.addError e3 e1)
-        | Failure e1, Failure e2, Success _ -> JsonResult.fail (JsonError.addError e2 e1)
-        | Failure e1, Failure e2, Failure e3 -> JsonResult.fail (e1 |> JsonError.addError e2 |> JsonError.addError e3)
-        | Success _, Failure e2, Success _ -> JsonResult.fail e2
-        | Success _, Failure e2, Failure e3 -> JsonResult.fail (JsonError.addError e2 e3)
-        | Success _, Success _, Failure e3 -> JsonResult.fail e3
-
-    // Monad
-    static member Bind(x, f) =
-        match x with
-        | Success x -> f x
-        | Failure e -> JsonResult.fail e
-
-    static member (>>=)(x, f) = JsonResult<'a>.Bind(x, f)
-
-    static member Join x =
-        match x with
-        | Success(Success x) -> JsonResult.succeed x
-        | Success(Failure e) -> JsonResult.fail e
-        | Failure e -> JsonResult.fail e
-
-    // Foldable
-    static member ToSeq x =
-        match x with
-        | Success x -> Seq.singleton x
-=======
-﻿namespace common
-
-open System
-open System.Text.Json
-
-type JsonError = private JsonError of Set<string>
-
-[<RequireQualifiedAccess>]
-module JsonError =
-    let fromString message = Set.singleton message |> JsonError
-
-    let fromException (exn: Exception) =
-        match exn with
-        | :? AggregateException as aggregateException ->
-            aggregateException.Flatten().InnerExceptions
-            |> Seq.map _.Message
-            |> Seq.append [ aggregateException.Message ]
-            |> Set.ofSeq
-            |> JsonError
-        | _ -> fromString exn.Message
-
-    let getMessage (JsonError errors) = Seq.head errors
-
-    let getMessages (JsonError errors) = errors
-
-    let toJsonException (JsonError error) =
-        match List.ofSeq error with
-        | [ message ] -> new JsonException(message)
-        | messages ->
-            let aggregateException =
-                messages
-                |> Seq.map (fun message -> new JsonException(message) :> Exception)
-                |> AggregateException
-
-            new JsonException("Multiple errors, see inner exception for details..", aggregateException)
-
-type JsonError with
-    // Semigroup
-    static member (+)(JsonError existingMessages, JsonError newMessages) =
-        Set.union newMessages existingMessages |> JsonError
-
-type JsonResult<'a> =
-    | Success of 'a
-    | Failure of JsonError
-
-[<RequireQualifiedAccess>]
-module JsonResult =
-    let succeed x = Success x
-
-    let fail e = Failure e
-
-    let failWithMessage message = JsonError.fromString message |> fail
-
-    let replaceErrorWith f jsonResult =
-        match jsonResult with
-        | Failure e -> f e |> fail
-        | _ -> jsonResult
-
-    let setErrorMessage message jsonResult =
-        replaceErrorWith (fun _ -> JsonError.fromString message) jsonResult
-
-    let map f jsonResult =
-        match jsonResult with
-        | Success x -> succeed (f x)
-        | Failure e -> fail e
-
-    let apply f x =
-        match f, x with
-        | Success f, Success x -> succeed (f x)
-        | Failure e, Success _ -> fail e
-        | Success _, Failure e -> fail e
-        | Failure e1, Failure e2 -> fail (e1 + e2)
-
-    let defaultWith f jsonResult =
-        match jsonResult with
-        | Success x -> x
-        | Failure jsonError -> f jsonError
-
-    let throwIfFail jsonResult =
-        let throw error =
-            JsonError.toJsonException error |> raise
-
-        jsonResult |> defaultWith throw
-
-type JsonResult<'a> with
-    // Functor
-    static member Map(x, f) =
-        match x with
-        | Success x -> f x |> JsonResult.succeed
-        | Failure e -> JsonResult.fail e
-
-    static member Unzip x =
-        match x with
-        | Success(x, y) -> JsonResult.succeed x, JsonResult.succeed y
-        | Failure e -> JsonResult.fail e, JsonResult.fail e
-
-    // Applicative
-    static member Return x = JsonResult.succeed x
-
-    static member (<*>)(f, x) = JsonResult.apply f x
-
-    static member Lift2(f, x1, x2) =
-        match x1, x2 with
-        | Success x1, Success x2 -> f x1 x2 |> JsonResult.succeed
-        | Failure e, Success _ -> JsonResult.fail e
-        | Success _, Failure e -> JsonResult.fail e
-        | Failure e1, Failure e2 -> JsonResult.fail (e1 + e2)
-
-    static member Lift3(f, x1, x2, x3) =
-        match x1, x2, x3 with
-        | Success x1, Success x2, Success x3 -> f x1 x2 x3 |> JsonResult.succeed
-        | Failure e1, Success _, Success _ -> JsonResult.fail e1
-        | Failure e1, Success _, Failure e3 -> JsonResult.fail (e1 + e3)
-        | Failure e1, Failure e2, Success _ -> JsonResult.fail (e1 + e2)
-        | Failure e1, Failure e2, Failure e3 -> JsonResult.fail (e1 + e2 + e3)
-        | Success _, Failure e2, Success _ -> JsonResult.fail e2
-        | Success _, Failure e2, Failure e3 -> JsonResult.fail (e2 + e3)
-        | Success _, Success _, Failure e3 -> JsonResult.fail e3
-
-    // Zip applicative
-    static member Pure x = JsonResult.succeed x
-
-    static member (<.>)(f, x) = JsonResult.apply f x
-
-    static member Zip(x1, x2) =
-        match (x1, x2) with
-        | Success x1, Success x2 -> JsonResult.succeed (x1, x2)
-        | Failure e1, Success _ -> JsonResult.fail e1
-        | Success _, Failure e2 -> JsonResult.fail e2
-        | Failure e1, Failure e2 -> JsonResult.fail (e1 + e2)
-
-    static member Map2(f, x1, x2) =
-        match x1, x2 with
-        | Success x1, Success x2 -> f x1 x2 |> JsonResult.succeed
-        | Failure e, Success _ -> JsonResult.fail e
-        | Success _, Failure e -> JsonResult.fail e
-        | Failure e1, Failure e2 -> JsonResult.fail (e1 + e2)
-
-    static member Map3(f, x1, x2, x3) =
-        match x1, x2, x3 with
-        | Success x1, Success x2, Success x3 -> f x1 x2 x3 |> JsonResult.succeed
-        | Failure e1, Success _, Success _ -> JsonResult.fail e1
-        | Failure e1, Success _, Failure e3 -> JsonResult.fail (e1 + e3)
-        | Failure e1, Failure e2, Success _ -> JsonResult.fail (e1 + e2)
-        | Failure e1, Failure e2, Failure e3 -> JsonResult.fail (e1 + e2 + e3)
-        | Success _, Failure e2, Success _ -> JsonResult.fail e2
-        | Success _, Failure e2, Failure e3 -> JsonResult.fail (e2 + e3)
-        | Success _, Success _, Failure e3 -> JsonResult.fail e3
-
-    // Monad
-    static member Bind(x, f) =
-        match x with
-        | Success x -> f x
-        | Failure e -> JsonResult.fail e
-
-    static member (>>=)(x, f) = JsonResult<'a>.Bind(x, f)
-
-    static member Join x =
-        match x with
-        | Success(Success x) -> JsonResult.succeed x
-        | Success(Failure e) -> JsonResult.fail e
-        | Failure e -> JsonResult.fail e
-
-    // Foldable
-    static member ToSeq x =
-        match x with
-        | Success x -> Seq.singleton x
->>>>>>> b99e3250
-        | Failure _ -> Seq.empty+﻿namespace common
+
+open System
+open System.Text.Json
+
+type JsonError = private JsonError of Set<string>
+
+[<RequireQualifiedAccess>]
+module JsonError =
+    let fromString message = Set.singleton message |> JsonError
+
+    let internal fromException (exn: Exception) =
+        match exn with
+        | :? AggregateException as aggregateException ->
+            aggregateException.Flatten().InnerExceptions
+            |> Seq.map _.Message
+            |> Seq.append [ aggregateException.Message ]
+            |> Set.ofSeq
+            |> JsonError
+        | _ -> fromString exn.Message
+
+    let getMessage (JsonError error) = Seq.head error
+
+    let toJsonException (JsonError error) =
+        match List.ofSeq error with
+        | [ message ] -> new JsonException(message)
+        | messages ->
+            let aggregateException =
+                messages
+                |> Seq.map (fun message -> new JsonException(message) :> Exception)
+                |> AggregateException
+
+            new JsonException("Multiple errors, see inner exception for details..", aggregateException)
+
+    let addError (JsonError newMessages) (JsonError existingMessages) =
+        Set.union newMessages existingMessages |> JsonError
+
+type JsonError with
+    // Semigroup
+    static member (+)(x: JsonError, y: JsonError) = x |> JsonError.addError y
+
+type JsonResult<'a> =
+    | Success of 'a
+    | Failure of JsonError
+
+[<RequireQualifiedAccess>]
+module JsonResult =
+    let succeed x = Success x
+
+    let fail e = Failure e
+
+    let failWithMessage message = JsonError.fromString message |> fail
+
+    let replaceErrorWith f jsonResult =
+        match jsonResult with
+        | Failure e -> f e |> fail
+        | _ -> jsonResult
+
+    let setErrorMessage message jsonResult =
+        replaceErrorWith (fun _ -> JsonError.fromString message) jsonResult
+
+    let map f jsonResult =
+        match jsonResult with
+        | Success x -> succeed (f x)
+        | Failure e -> fail e
+
+    let apply f x =
+        match f, x with
+        | Success f, Success x -> succeed (f x)
+        | Failure e, Success _ -> fail e
+        | Success _, Failure e -> fail e
+        | Failure e1, Failure e2 -> fail (JsonError.addError e2 e1)
+
+    let defaultWith f jsonResult =
+        match jsonResult with
+        | Success x -> x
+        | Failure jsonError -> f jsonError
+
+    let throwIfFail jsonResult =
+        jsonResult |> defaultWith (JsonError.toJsonException >> raise)
+
+    let fromResult result =
+        match result with
+        | Ok x -> Success x
+        | Error e -> Failure e
+
+    let toResult jsonResult =
+        match jsonResult with
+        | Success x -> Ok x
+        | Failure e -> Error e
+
+type JsonResult<'a> with
+    // Functor
+    static member Map(x, f) =
+        match x with
+        | Success x -> JsonResult.succeed (f x)
+        | Failure e -> JsonResult.fail e
+
+    static member Unzip x =
+        match x with
+        | Success(x, y) -> JsonResult.succeed x, JsonResult.succeed y
+        | Failure e -> JsonResult.fail e, JsonResult.fail e
+
+    // Applicative
+    static member Return x = JsonResult.succeed x
+
+    static member (<*>)(f, x) = JsonResult.apply f x
+
+    static member Lift2(f, x1, x2) =
+        match x1, x2 with
+        | Success x1, Success x2 -> f x1 x2 |> JsonResult.succeed
+        | Failure e, Success _ -> JsonResult.fail e
+        | Success _, Failure e -> JsonResult.fail e
+        | Failure e1, Failure e2 -> JsonResult.fail (JsonError.addError e2 e1)
+
+    static member Lift3(f, x1, x2, x3) =
+        match x1, x2, x3 with
+        | Success x1, Success x2, Success x3 -> f x1 x2 x3 |> JsonResult.succeed
+        | Failure e1, Success _, Success _ -> JsonResult.fail e1
+        | Failure e1, Success _, Failure e3 -> JsonResult.fail (JsonError.addError e3 e1)
+        | Failure e1, Failure e2, Success _ -> JsonResult.fail (JsonError.addError e2 e1)
+        | Failure e1, Failure e2, Failure e3 -> JsonResult.fail (e1 |> JsonError.addError e2 |> JsonError.addError e3)
+        | Success _, Failure e2, Success _ -> JsonResult.fail e2
+        | Success _, Failure e2, Failure e3 -> JsonResult.fail (JsonError.addError e2 e3)
+        | Success _, Success _, Failure e3 -> JsonResult.fail e3
+
+    // Zip applicative
+    static member Pure x = JsonResult.succeed x
+
+    static member (<.>)(f, x) = JsonResult.apply f x
+
+    static member Zip(x1, x2) =
+        match (x1, x2) with
+        | Success x1, Success x2 -> JsonResult.succeed (x1, x2)
+        | Failure e1, Success _ -> JsonResult.fail e1
+        | Success _, Failure e2 -> JsonResult.fail e2
+        | Failure e1, Failure e2 -> JsonResult.fail (JsonError.addError e2 e1)
+
+    static member Map2(f, x1, x2) =
+        match x1, x2 with
+        | Success x1, Success x2 -> f x1 x2 |> JsonResult.succeed
+        | Failure e, Success _ -> JsonResult.fail e
+        | Success _, Failure e -> JsonResult.fail e
+        | Failure e1, Failure e2 -> JsonResult.fail (JsonError.addError e2 e1)
+
+    static member Map3(f, x1, x2, x3) =
+        match x1, x2, x3 with
+        | Success x1, Success x2, Success x3 -> f x1 x2 x3 |> JsonResult.succeed
+        | Failure e1, Success _, Success _ -> JsonResult.fail e1
+        | Failure e1, Success _, Failure e3 -> JsonResult.fail (JsonError.addError e3 e1)
+        | Failure e1, Failure e2, Success _ -> JsonResult.fail (JsonError.addError e2 e1)
+        | Failure e1, Failure e2, Failure e3 -> JsonResult.fail (e1 |> JsonError.addError e2 |> JsonError.addError e3)
+        | Success _, Failure e2, Success _ -> JsonResult.fail e2
+        | Success _, Failure e2, Failure e3 -> JsonResult.fail (JsonError.addError e2 e3)
+        | Success _, Success _, Failure e3 -> JsonResult.fail e3
+
+    // Monad
+    static member Bind(x, f) =
+        match x with
+        | Success x -> f x
+        | Failure e -> JsonResult.fail e
+
+    static member (>>=)(x, f) = JsonResult<'a>.Bind(x, f)
+
+    static member Join x =
+        match x with
+        | Success(Success x) -> JsonResult.succeed x
+        | Success(Failure e) -> JsonResult.fail e
+        | Failure e -> JsonResult.fail e
+
+    // Foldable
+    static member ToSeq x =
+        match x with
+        | Success x -> Seq.singleton x
+        | Failure _ -> Seq.empty