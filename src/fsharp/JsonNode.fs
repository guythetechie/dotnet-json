--- conflicted
+++ resolved
@@ -1,4 +1,3 @@
-<<<<<<< HEAD
 ﻿[<RequireQualifiedAccess>]
 module common.JsonNode
 
@@ -51,79 +50,4 @@
             | Null -> JsonResult.failWithMessage "Binary data is null or is not a valid JSON."
             | NonNull node -> JsonResult.succeed node
     with exn ->
-        JsonError.fromException exn |> JsonResult.fail
-=======
-﻿[<RequireQualifiedAccess>]
-module common.JsonNode
-
-open System
-open System.Text.Json
-open System.Text.Json.Nodes
-open System.IO
-
-let asJsonObject (node: JsonNode | null) =
-    match node with
-    | :? JsonObject as jsonObject -> JsonResult.succeed jsonObject
-    | Null -> JsonResult.failWithMessage "JSON node is null"
-    | _ -> JsonResult.failWithMessage "JSON node is not a JSON object"
-
-let asJsonArray (node: JsonNode | null) =
-    match node with
-    | :? JsonArray as jsonArray -> JsonResult.succeed jsonArray
-    | Null -> JsonResult.failWithMessage "JSON node is null"
-    | _ -> JsonResult.failWithMessage "JSON node is not a JSON array"
-
-let asJsonValue (node: JsonNode | null) =
-    match node with
-    | :? JsonValue as jsonValue -> JsonResult.succeed jsonValue
-    | Null -> JsonResult.failWithMessage "JSON node is null"
-    | _ -> JsonResult.failWithMessage "JSON node is not a JSON value"
-
-let private ifNoneNullable option =
-    option |> Option.map Nullable |> Option.defaultValue (Nullable())
-
-let private ifNoneDefault option =
-    option |> Option.defaultValue Unchecked.defaultof<'a>
-
-let fromStreamWithOptions (stream: Stream | null) nodeOptions documentOptions =
-    async {
-        let! cancellationToken = Async.CancellationToken
-
-        match stream with
-        | Null -> return JsonResult.failWithMessage "Stream is null."
-        | NonNull stream ->
-            try
-                let nodeOptions = ifNoneNullable nodeOptions
-                let documentOptions = ifNoneDefault documentOptions
-
-                match!
-                    JsonNode.ParseAsync(stream, nodeOptions, documentOptions, cancellationToken = cancellationToken)
-                    |> Async.AwaitTask
-                with
-                | Null -> return JsonResult.failWithMessage "Deserialization returned a null result."
-                | NonNull node -> return JsonResult.succeed node
-            with exn ->
-                return JsonError.fromException exn |> JsonResult.fail
-    }
-
-let fromStream stream = fromStreamWithOptions stream None None
-
-let fromBinaryDataWithOptions (data: BinaryData | null) nodeOptions =
-    try
-        match data with
-        | Null -> JsonResult.failWithMessage "Binary data is null."
-        | NonNull data ->
-            let nodeOptions = ifNoneNullable nodeOptions
-
-            match JsonNode.Parse(data, nodeOptions) with
-            | Null -> JsonResult.failWithMessage "Deserialization returned a null result."
-            | NonNull node -> JsonResult.succeed node
-    with exn ->
-        JsonError.fromException exn |> JsonResult.fail
-
-let fromBinaryData data = fromBinaryDataWithOptions data None
-
-let toBinaryData (node: JsonNode) = BinaryData.FromObjectAsJson(node)
-
-let toStream (node: JsonNode) = toBinaryData node |> _.ToStream()
->>>>>>> b99e3250
+        JsonError.fromException exn |> JsonResult.fail