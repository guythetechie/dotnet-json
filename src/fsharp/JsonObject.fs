<<<<<<< HEAD
﻿[<RequireQualifiedAccess>]
module common.JsonObject

open FSharpPlus
open System.Text.Json.Nodes

let getProperty propertyName (jsonObject: JsonObject | null) =
    match jsonObject with
    | null -> JsonResult.failWithMessage "JSON object is null."
    | jsonObject ->
        match jsonObject.TryGetPropertyValue(propertyName) with
        | true, property ->
            match property with
            | null -> JsonResult.failWithMessage $"Property '{propertyName}' is null."
            | property -> JsonResult.succeed property
        | _ -> JsonResult.failWithMessage $"Property '{propertyName}' is missing."

let getOptionalProperty propertyName jsonObject =
    getProperty propertyName jsonObject
    |> map Option.Some
    |> JsonResult.defaultWith (fun _ -> Option.None)

let private addPropertyNameToErrorMessage propertyName jsonResult =
    let replaceError jsonError =
        let originalErrorMessage = JsonError.getMessage jsonError

        let newErrorMessage =
            $"Property '{propertyName}' is invalid. {originalErrorMessage}"

        JsonError.fromString newErrorMessage

    JsonResult.replaceErrorWith replaceError jsonResult

let private getPropertyFromResult getPropertyResult propertyName jsonObject =
    getProperty propertyName jsonObject
    |> bind getPropertyResult
    |> addPropertyNameToErrorMessage propertyName

let getJsonObjectProperty propertyName jsonObject =
    getPropertyFromResult JsonNode.asJsonObject propertyName jsonObject

let getJsonArrayProperty propertyName jsonObject =
    getPropertyFromResult JsonNode.asJsonArray propertyName jsonObject

let getJsonValueProperty propertyName jsonObject =
    getPropertyFromResult JsonNode.asJsonValue propertyName jsonObject

let getStringProperty propertyName jsonObject =
    let getPropertyResult = JsonNode.asJsonValue >> bind JsonValue.asString
    getPropertyFromResult getPropertyResult propertyName jsonObject

let getAbsoluteUriProperty propertyName jsonObject =
    let getPropertyResult = JsonNode.asJsonValue >> bind JsonValue.asAbsoluteUri
    getPropertyFromResult getPropertyResult propertyName jsonObject

let getGuidProperty propertyName jsonObject =
    let getPropertyResult = JsonNode.asJsonValue >> bind JsonValue.asGuid
    getPropertyFromResult getPropertyResult propertyName jsonObject

let getBoolProperty propertyName jsonObject =
    let getPropertyResult = JsonNode.asJsonValue >> bind JsonValue.asBool
    getPropertyFromResult getPropertyResult propertyName jsonObject

let getIntProperty propertyName jsonObject =
    let getPropertyResult = JsonNode.asJsonValue >> bind JsonValue.asInt
    getPropertyFromResult getPropertyResult propertyName jsonObject

let getDateTimeOffsetProperty propertyName jsonObject =
    let getPropertyResult = JsonNode.asJsonValue >> bind JsonValue.asDateTimeOffset
    getPropertyFromResult getPropertyResult propertyName jsonObject

let setProperty (propertyName: string) (propertyValue: JsonNode | null) (jsonObject: JsonObject) =
    jsonObject[propertyName] <- propertyValue
    jsonObject

let removeProperty (propertyName: string) (jsonObject: JsonObject) =
    jsonObject.Remove(propertyName) |> ignore
    jsonObject
=======
﻿[<RequireQualifiedAccess>]
module common.JsonObject

open FSharpPlus
open System.Text.Json.Nodes

let getProperty propertyName (jsonObject: JsonObject | null) =
    match jsonObject with
    | null -> JsonResult.failWithMessage "JSON object is null."
    | jsonObject ->
        match jsonObject.TryGetPropertyValue(propertyName) with
        | true, property ->
            match property with
            | null -> JsonResult.failWithMessage $"Property '{propertyName}' is null."
            | property -> JsonResult.succeed property
        | _ -> JsonResult.failWithMessage $"Property '{propertyName}' is missing."

let getOptionalProperty propertyName jsonObject =
    getProperty propertyName jsonObject
    |> map Option.Some
    |> JsonResult.defaultWith (fun _ -> Option.None)

let private addPropertyNameToErrorMessage propertyName jsonResult =
    let replaceError jsonError =
        let originalErrorMessage = JsonError.getMessage jsonError

        let newErrorMessage =
            $"Property '{propertyName}' is invalid. {originalErrorMessage}"

        JsonError.fromString newErrorMessage

    JsonResult.replaceErrorWith replaceError jsonResult

let private getPropertyFromResult getPropertyResult propertyName jsonObject =
    getProperty propertyName jsonObject
    |> bind getPropertyResult
    |> addPropertyNameToErrorMessage propertyName

let getJsonObjectProperty propertyName jsonObject =
    getPropertyFromResult JsonNode.asJsonObject propertyName jsonObject

let getJsonArrayProperty propertyName jsonObject =
    getPropertyFromResult JsonNode.asJsonArray propertyName jsonObject

let getJsonValueProperty propertyName jsonObject =
    getPropertyFromResult JsonNode.asJsonValue propertyName jsonObject

let getStringProperty propertyName jsonObject =
    let getPropertyResult = JsonNode.asJsonValue >> bind JsonValue.asString
    getPropertyFromResult getPropertyResult propertyName jsonObject

let getAbsoluteUriProperty propertyName jsonObject =
    let getPropertyResult = JsonNode.asJsonValue >> bind JsonValue.asAbsoluteUri
    getPropertyFromResult getPropertyResult propertyName jsonObject

let getGuidProperty propertyName jsonObject =
    let getPropertyResult = JsonNode.asJsonValue >> bind JsonValue.asGuid
    getPropertyFromResult getPropertyResult propertyName jsonObject

let getBoolProperty propertyName jsonObject =
    let getPropertyResult = JsonNode.asJsonValue >> bind JsonValue.asBool
    getPropertyFromResult getPropertyResult propertyName jsonObject

let getIntProperty propertyName jsonObject =
    let getPropertyResult = JsonNode.asJsonValue >> bind JsonValue.asInt
    getPropertyFromResult getPropertyResult propertyName jsonObject

let getDateTimeOffsetProperty propertyName jsonObject =
    let getPropertyResult = JsonNode.asJsonValue >> bind JsonValue.asDateTimeOffset
    getPropertyFromResult getPropertyResult propertyName jsonObject

let setProperty (propertyName: string) (propertyValue: JsonNode | null) (jsonObject: JsonObject) =
    jsonObject[propertyName] <- propertyValue
    jsonObject

let removeProperty (propertyName: string) (jsonObject: JsonObject) =
    jsonObject.Remove(propertyName) |> ignore
    jsonObject

let fromStreamWithOptions stream nodeOptions documentOptions =
    JsonNode.fromStreamWithOptions stream nodeOptions documentOptions
    |> map (bind JsonNode.asJsonObject)

let fromStream stream = fromStreamWithOptions stream None None

let fromBinaryDataWithOptions data nodeOptions =
    JsonNode.fromBinaryDataWithOptions data nodeOptions
    |> bind JsonNode.asJsonObject

let fromBinaryData data = fromBinaryDataWithOptions data None
>>>>>>> b99e3250
<|MERGE_RESOLUTION|>--- conflicted
+++ resolved
@@ -1,4 +1,3 @@
-<<<<<<< HEAD
 ﻿[<RequireQualifiedAccess>]
 module common.JsonObject
 
@@ -76,96 +75,4 @@
 
 let removeProperty (propertyName: string) (jsonObject: JsonObject) =
     jsonObject.Remove(propertyName) |> ignore
-    jsonObject
-=======
-﻿[<RequireQualifiedAccess>]
-module common.JsonObject
-
-open FSharpPlus
-open System.Text.Json.Nodes
-
-let getProperty propertyName (jsonObject: JsonObject | null) =
-    match jsonObject with
-    | null -> JsonResult.failWithMessage "JSON object is null."
-    | jsonObject ->
-        match jsonObject.TryGetPropertyValue(propertyName) with
-        | true, property ->
-            match property with
-            | null -> JsonResult.failWithMessage $"Property '{propertyName}' is null."
-            | property -> JsonResult.succeed property
-        | _ -> JsonResult.failWithMessage $"Property '{propertyName}' is missing."
-
-let getOptionalProperty propertyName jsonObject =
-    getProperty propertyName jsonObject
-    |> map Option.Some
-    |> JsonResult.defaultWith (fun _ -> Option.None)
-
-let private addPropertyNameToErrorMessage propertyName jsonResult =
-    let replaceError jsonError =
-        let originalErrorMessage = JsonError.getMessage jsonError
-
-        let newErrorMessage =
-            $"Property '{propertyName}' is invalid. {originalErrorMessage}"
-
-        JsonError.fromString newErrorMessage
-
-    JsonResult.replaceErrorWith replaceError jsonResult
-
-let private getPropertyFromResult getPropertyResult propertyName jsonObject =
-    getProperty propertyName jsonObject
-    |> bind getPropertyResult
-    |> addPropertyNameToErrorMessage propertyName
-
-let getJsonObjectProperty propertyName jsonObject =
-    getPropertyFromResult JsonNode.asJsonObject propertyName jsonObject
-
-let getJsonArrayProperty propertyName jsonObject =
-    getPropertyFromResult JsonNode.asJsonArray propertyName jsonObject
-
-let getJsonValueProperty propertyName jsonObject =
-    getPropertyFromResult JsonNode.asJsonValue propertyName jsonObject
-
-let getStringProperty propertyName jsonObject =
-    let getPropertyResult = JsonNode.asJsonValue >> bind JsonValue.asString
-    getPropertyFromResult getPropertyResult propertyName jsonObject
-
-let getAbsoluteUriProperty propertyName jsonObject =
-    let getPropertyResult = JsonNode.asJsonValue >> bind JsonValue.asAbsoluteUri
-    getPropertyFromResult getPropertyResult propertyName jsonObject
-
-let getGuidProperty propertyName jsonObject =
-    let getPropertyResult = JsonNode.asJsonValue >> bind JsonValue.asGuid
-    getPropertyFromResult getPropertyResult propertyName jsonObject
-
-let getBoolProperty propertyName jsonObject =
-    let getPropertyResult = JsonNode.asJsonValue >> bind JsonValue.asBool
-    getPropertyFromResult getPropertyResult propertyName jsonObject
-
-let getIntProperty propertyName jsonObject =
-    let getPropertyResult = JsonNode.asJsonValue >> bind JsonValue.asInt
-    getPropertyFromResult getPropertyResult propertyName jsonObject
-
-let getDateTimeOffsetProperty propertyName jsonObject =
-    let getPropertyResult = JsonNode.asJsonValue >> bind JsonValue.asDateTimeOffset
-    getPropertyFromResult getPropertyResult propertyName jsonObject
-
-let setProperty (propertyName: string) (propertyValue: JsonNode | null) (jsonObject: JsonObject) =
-    jsonObject[propertyName] <- propertyValue
-    jsonObject
-
-let removeProperty (propertyName: string) (jsonObject: JsonObject) =
-    jsonObject.Remove(propertyName) |> ignore
-    jsonObject
-
-let fromStreamWithOptions stream nodeOptions documentOptions =
-    JsonNode.fromStreamWithOptions stream nodeOptions documentOptions
-    |> map (bind JsonNode.asJsonObject)
-
-let fromStream stream = fromStreamWithOptions stream None None
-
-let fromBinaryDataWithOptions data nodeOptions =
-    JsonNode.fromBinaryDataWithOptions data nodeOptions
-    |> bind JsonNode.asJsonObject
-
-let fromBinaryData data = fromBinaryDataWithOptions data None
->>>>>>> b99e3250
+    jsonObject