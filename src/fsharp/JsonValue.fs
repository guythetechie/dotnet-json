<<<<<<< HEAD
﻿[<RequireQualifiedAccess>]
module common.JsonValue

open System
open System.Text.Json.Nodes
open System.Text.Json
open FSharpPlus

let private getString (jsonValue: JsonValue) = jsonValue.GetValue<obj>() |> string

let asString (jsonValue: JsonValue) =
    match jsonValue.GetValueKind() with
    | JsonValueKind.String -> getString jsonValue |> JsonResult.succeed
    | _ -> JsonResult.failWithMessage "JSON value is not a string"

let asInt (jsonValue: JsonValue) =
    match jsonValue.GetValueKind() with
    | JsonValueKind.Number ->
        match getString jsonValue |> Int32.TryParse with
        | true, x -> JsonResult.succeed x
        | _ -> JsonResult.failWithMessage "JSON value is not an integer"
    | _ -> JsonResult.failWithMessage "JSON value is not a number"

let asAbsoluteUri jsonValue =
    let errorMessage = "JSON value is not an absolute URI."

    asString jsonValue
    |> bind (fun stringValue ->
        match Uri.TryCreate(stringValue, UriKind.Absolute) with
        | true, uri when
            (match uri with
             | Null -> false
             | NonNull nonNullUri -> nonNullUri.HostNameType <> UriHostNameType.Unknown)
            ->
            JsonResult.succeed uri
        | _ -> JsonResult.failWithMessage errorMessage)
    |> JsonResult.setErrorMessage errorMessage

let asGuid jsonValue =
    let errorMessage = "JSON value is not a GUID."

    asString jsonValue
    |> bind (fun stringValue ->
        match Guid.TryParse(stringValue) with
        | true, guid -> JsonResult.succeed guid
        | _ -> JsonResult.failWithMessage errorMessage)

let asBool (jsonValue: JsonValue) =
    match jsonValue.GetValueKind() with
    | JsonValueKind.True -> JsonResult.succeed true
    | JsonValueKind.False -> JsonResult.succeed false
    | _ -> JsonResult.failWithMessage "JSON value is not a boolean."

let asDateTimeOffset (jsonValue: JsonValue) =
    let errorMessage = "JSON value is not a date time offset."

    match asString jsonValue with
    | JsonResult.Success stringValue ->
        match DateTimeOffset.TryParse(stringValue) with
        | true, dateTimeOffset -> JsonResult.succeed dateTimeOffset
        | _ -> JsonResult.failWithMessage errorMessage
    | JsonResult.Failure _ -> JsonResult.failWithMessage errorMessage
=======
﻿[<RequireQualifiedAccess>]
module common.JsonValue

#nowarn 3265

open System
open System.Text.Json.Nodes
open System.Text.Json
open FSharpPlus

let private getString (jsonValue: JsonValue) = jsonValue.GetValue<obj>() |> string

let asString (jsonValue: JsonValue) =
    match jsonValue.GetValueKind() with
    | JsonValueKind.String -> getString jsonValue |> JsonResult.succeed
    | _ -> JsonResult.failWithMessage "JSON value is not a string"

let asInt (jsonValue: JsonValue) =
    match jsonValue.GetValueKind() with
    | JsonValueKind.Number ->
        match getString jsonValue |> Int32.TryParse with
        | true, x -> JsonResult.succeed x
        | _ -> JsonResult.failWithMessage "JSON value is not an integer"
    | _ -> JsonResult.failWithMessage "JSON value is not a number"

let asAbsoluteUri jsonValue =
    let errorMessage = "JSON value is not an absolute URI."

    asString jsonValue
    |> bind (fun stringValue ->
        match Uri.TryCreate(stringValue, UriKind.Absolute) with
        | true, uri ->
            match uri with
            | Null -> JsonResult.failWithMessage "JSON value URI is null."
            | NonNull nonNullUri ->
                if nonNullUri.HostNameType = UriHostNameType.Unknown then
                    JsonResult.failWithMessage errorMessage
                else
                    JsonResult.succeed nonNullUri
        | _ -> JsonResult.failWithMessage errorMessage)
    |> JsonResult.setErrorMessage errorMessage

let asGuid jsonValue =
    asString jsonValue
    |> bind (fun stringValue ->
        match Guid.TryParse(stringValue) with
        | true, guid -> JsonResult.succeed guid
        | _ -> JsonResult.failWithMessage "JSON value is not a GUID.")

let asBool (jsonValue: JsonValue) =
    match jsonValue.GetValueKind() with
    | JsonValueKind.True -> JsonResult.succeed true
    | JsonValueKind.False -> JsonResult.succeed false
    | _ -> JsonResult.failWithMessage "JSON value is not a boolean."

let asDateTimeOffset (jsonValue: JsonValue) =
    let errorMessage = "JSON value is not a date time offset."

    match jsonValue.TryGetValue<DateTimeOffset>() with
    | true, dateTimeOffset -> JsonResult.succeed dateTimeOffset
    | _ ->
        monad {
            let! stringValue = asString jsonValue |> JsonResult.setErrorMessage errorMessage

            match DateTimeOffset.TryParse(stringValue) with
            | true, dateTimeOffset -> return dateTimeOffset
            | _ -> return! JsonResult.failWithMessage errorMessage
        }
>>>>>>> b99e3250
<|MERGE_RESOLUTION|>--- conflicted
+++ resolved
@@ -1,4 +1,3 @@
-<<<<<<< HEAD
 ﻿[<RequireQualifiedAccess>]
 module common.JsonValue
 
@@ -60,74 +59,4 @@
         match DateTimeOffset.TryParse(stringValue) with
         | true, dateTimeOffset -> JsonResult.succeed dateTimeOffset
         | _ -> JsonResult.failWithMessage errorMessage
-    | JsonResult.Failure _ -> JsonResult.failWithMessage errorMessage
-=======
-﻿[<RequireQualifiedAccess>]
-module common.JsonValue
-
-#nowarn 3265
-
-open System
-open System.Text.Json.Nodes
-open System.Text.Json
-open FSharpPlus
-
-let private getString (jsonValue: JsonValue) = jsonValue.GetValue<obj>() |> string
-
-let asString (jsonValue: JsonValue) =
-    match jsonValue.GetValueKind() with
-    | JsonValueKind.String -> getString jsonValue |> JsonResult.succeed
-    | _ -> JsonResult.failWithMessage "JSON value is not a string"
-
-let asInt (jsonValue: JsonValue) =
-    match jsonValue.GetValueKind() with
-    | JsonValueKind.Number ->
-        match getString jsonValue |> Int32.TryParse with
-        | true, x -> JsonResult.succeed x
-        | _ -> JsonResult.failWithMessage "JSON value is not an integer"
-    | _ -> JsonResult.failWithMessage "JSON value is not a number"
-
-let asAbsoluteUri jsonValue =
-    let errorMessage = "JSON value is not an absolute URI."
-
-    asString jsonValue
-    |> bind (fun stringValue ->
-        match Uri.TryCreate(stringValue, UriKind.Absolute) with
-        | true, uri ->
-            match uri with
-            | Null -> JsonResult.failWithMessage "JSON value URI is null."
-            | NonNull nonNullUri ->
-                if nonNullUri.HostNameType = UriHostNameType.Unknown then
-                    JsonResult.failWithMessage errorMessage
-                else
-                    JsonResult.succeed nonNullUri
-        | _ -> JsonResult.failWithMessage errorMessage)
-    |> JsonResult.setErrorMessage errorMessage
-
-let asGuid jsonValue =
-    asString jsonValue
-    |> bind (fun stringValue ->
-        match Guid.TryParse(stringValue) with
-        | true, guid -> JsonResult.succeed guid
-        | _ -> JsonResult.failWithMessage "JSON value is not a GUID.")
-
-let asBool (jsonValue: JsonValue) =
-    match jsonValue.GetValueKind() with
-    | JsonValueKind.True -> JsonResult.succeed true
-    | JsonValueKind.False -> JsonResult.succeed false
-    | _ -> JsonResult.failWithMessage "JSON value is not a boolean."
-
-let asDateTimeOffset (jsonValue: JsonValue) =
-    let errorMessage = "JSON value is not a date time offset."
-
-    match jsonValue.TryGetValue<DateTimeOffset>() with
-    | true, dateTimeOffset -> JsonResult.succeed dateTimeOffset
-    | _ ->
-        monad {
-            let! stringValue = asString jsonValue |> JsonResult.setErrorMessage errorMessage
-
-            match DateTimeOffset.TryParse(stringValue) with
-            | true, dateTimeOffset -> return dateTimeOffset
-            | _ -> return! JsonResult.failWithMessage errorMessage
-        }
->>>>>>> b99e3250
+    | JsonResult.Failure _ -> JsonResult.failWithMessage errorMessage